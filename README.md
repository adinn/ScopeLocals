--- conflicted
+++ resolved
@@ -65,24 +65,6 @@
 Ideally we'd like to have a zero-copy operation when creating threads,
 so that inheriting context requires only the copying of a pointer from
 the creating thread (the parent) into the new thread (the child). For
-<<<<<<< HEAD
-this to work, the inherited context must be immutable.
-
-## Dynamically scoped values
-
-The core idea of scope locals is to support something like a "special
-variable" in Common Lisp. This is a dynamically scoped variable, which
-acquires a value on entry to a lexical scope; when that scope
-terminates, the previous value (or none) is restored. We also intend
-to support thread inheritance for scope locals, so that parallel
-constructs can set a value in the parent before threads start.
-
-One useful way to think of scope locals is as invisible, effectively
-final, parameters that are passed to every method. These parameters
-will be visible within the "dynamic scope" of a scope local's binding
-operation (the set of methods invoked within the binding scope,
-and any methods invoked transitively by them.)
-=======
 this to work, the inherited context must be effectively final.
 
 Scope locals also provide us with some other nice-to-have features, in
@@ -102,7 +84,6 @@
 * Optimization opportunities. These properties allow us to generate
   good code. In many cases a scope-local `get()` is as fast as a local
   variable.
->>>>>>> 29cf3202
 
 ### Some examples
 
@@ -177,13 +158,8 @@
 This "shadowing" only extends until the end of the dynamic
 scope of the lambda above.
  
-<<<<<<< HEAD
-(This code example assumes that CREDENTIALS is already bound to a
-highly privileged set of credentials.)
-=======
 (Note: This code example assumes that `CREDENTIALS` is already bound
 to a highly-privileged set of credentials.)
->>>>>>> 29cf3202
 
 ### Inheritance
 
@@ -202,10 +178,6 @@
 ```
 
 Whenever `Thread` instances (virtual or not) are created, the set of
-<<<<<<< HEAD
-currently bound inheritable scope locals in the parent thread is
-automatically inherited by the child thread.
-=======
 currently-bound inheritable scope locals in the parent thread is
 automatically inherited by each child thread:
 
@@ -242,7 +214,6 @@
         });
     }
 ```
->>>>>>> 29cf3202
 
 In addition, a `Snapshot()` operation that captures the current set
 of inheritable scope locals is provided. This allows context
